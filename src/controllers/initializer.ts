--- conflicted
+++ resolved
@@ -5,10 +5,6 @@
 import { upToDate } from '../utils/semver';
 import { isAuthenticated, isInsideChat, retrieveQR } from './auth';
 import { initWhatsapp, injectApi } from './browser';
-<<<<<<< HEAD
-import { upToDate } from '../utils/semver';
-=======
->>>>>>> c23e7b4c
 import chalk = require('chalk');
 import boxen = require('boxen');
 import Spinnies = require('spinnies');
@@ -25,17 +21,6 @@
   options?: CreateConfig
 ) {
   const spinnies = new Spinnies();
-<<<<<<< HEAD
-  const defaultOptions: CreateConfig = {
-    headless: true,
-    devtools: false,
-    useChrome: true,
-    debug: false,
-    logQR: true,
-    browserArgs: [''],
-  };
-=======
->>>>>>> c23e7b4c
 
   // Check for updates if needed
   if (!updatesChecked) {
@@ -45,34 +30,21 @@
   }
 
   // Initialize whatsapp
-<<<<<<< HEAD
-  spinnies.add(`${session}`, { text: 'Creating whatsapp instace...' });
-=======
   spinnies.add(`${session}-auth`, { text: 'Creating whatsapp instace...' });
->>>>>>> c23e7b4c
 
   const mergedOptions = { ...defaultOptions, ...options };
   let waPage = await initWhatsapp(session, mergedOptions);
 
-<<<<<<< HEAD
-  spinnies.update(`${session}`, { text: 'Authenticating...' });
-=======
   spinnies.update(`${session}-auth`, { text: 'Authenticating...' });
->>>>>>> c23e7b4c
   const authenticated = await isAuthenticated(waPage);
 
   // If not authenticated, show QR and wait for scan
   if (authenticated) {
-<<<<<<< HEAD
-  } else {
-    spinnies.update(`${session}`, {
-=======
     // Wait til inside chat
     await isInsideChat(waPage).toPromise();
     spinnies.succeed(`${session}-auth`, { text: 'Authenticated' });
   } else {
     spinnies.update(`${session}-auth`, {
->>>>>>> c23e7b4c
       text: `Authenticate to continue`,
     });
 
@@ -88,21 +60,12 @@
 
     // Wait til inside chat
     await isInsideChat(waPage).toPromise();
-<<<<<<< HEAD
-    spinnies.succeed(`${session}`, { text: 'Authenticated' });
-  }
-
-  console.info('Injecting api');
-  waPage = await injectApi(waPage);
-  console.log('Whatsapp is ready');
-=======
     spinnies.succeed(`${session}-auth`, { text: 'Authenticated' });
   }
 
   spinnies.add(`${session}-inject`, { text: 'Injecting api...' });
   waPage = await injectApi(waPage);
   spinnies.succeed(`${session}-inject`, { text: 'Injecting api' });
->>>>>>> c23e7b4c
 
   if (options.debug) {
     const debugURL = `http://localhost:${readFileSync(
