export interface CreateConfig {
  headless?: boolean;
  devtools?: boolean;
  useChrome?: boolean;
  debug?: boolean;
  browserArgs?: string[];
  logQR?: boolean;
<<<<<<< HEAD
}
=======
}

export const defaultOptions: CreateConfig = {
  headless: true,
  devtools: false,
  useChrome: true,
  debug: false,
  logQR: true,
  browserArgs: [''],
};
>>>>>>> c23e7b4c
<|MERGE_RESOLUTION|>--- conflicted
+++ resolved
@@ -5,9 +5,6 @@
   debug?: boolean;
   browserArgs?: string[];
   logQR?: boolean;
-<<<<<<< HEAD
-}
-=======
 }
 
 export const defaultOptions: CreateConfig = {
@@ -17,5 +14,4 @@
   debug: false,
   logQR: true,
   browserArgs: [''],
-};
->>>>>>> c23e7b4c
+};