--- conflicted
+++ resolved
@@ -38,13 +38,8 @@
   },
   "homepage": "https://github.com/danielcardeenas/sulla#readme",
   "devDependencies": {
-<<<<<<< HEAD
-    "@types/node": "^12.7.0",
+    "@types/node": "^12.7.4",
     "@types/puppeteer": "^1.19.1",
-=======
-    "@types/node": "^12.7.4",
-    "@types/puppeteer": "^1.19.0",
->>>>>>> d95dff3b
     "@types/shelljs": "^0.8.5",
     "husky": "^3.0.5",
     "precise-commits": "^1.0.2",
