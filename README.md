<p align="center">
  <a href="https://github.com/danielcardeenas/sulla">
    <img width="250px" src="https://github.com/danielcardeenas/sulla/blob/master/img/logo.jpg?raw=true" alt="Sulla logo">
  </a>
</p>

# Sulla

[![npm version](https://img.shields.io/npm/v/sulla.svg?color=%2378e08f)](https://www.npmjs.com/package/sulla)
![npm type definitions](https://img.shields.io/npm/types/sulla)
![GitHub last commit](https://img.shields.io/github/last-commit/danielcardeenas/sulla)
[![GitHub license](https://img.shields.io/github/license/danielcardeenas/sulla)](https://github.com/danielcardeenas/sulla/blob/master/LICENSE)

<<<<<<< HEAD
> Sulla is a javascript library which provides a high-level API control to
> Whatsapp so it can be configured to automatize resposes or any data that goes
> trough Whatsapp effortlessly.
=======
> Sulla is a javascript library which provides a high-level API control to Whatsapp so it can be configured to automatize resposes or any data that goes through Whatsapp effortlessly.
>>>>>>> ba81c5fd
>
> It is built using [puppeteer](https://github.com/GoogleChrome/puppeteer) and
> based on
> [this python wrapper](https://github.com/mukulhase/WebWhatsapp-Wrapper)
>
> By deafult sulla will try to use Google Chrome driver if installed, if not, it
> will use integrated Chromium instance

## Installation

```bash
> npm i sulla
```

## Getting started

```javascript
// Supports ES6
// import { create, Whatsapp } from 'sulla';
const sulla = require('sulla');

sulla.create().then(client => start(client));

function start(client) {
  client.onMessage(message => {
    if (message.body === 'Hi') {
      client.sendText(message.from, '👋 Hello from sulla!');
    }
  });
}
```

<img align="left" src="https://github.com/danielcardeenas/sulla/blob/master/img/auth.gif?raw=true" width="370px">

##### After executing `create()` function, **sulla** will create an instance of whatsapp web. If you are not logged in, it will print a QR code in the terminal. Scan it with your phone and you are ready to go!

##### Sulla will remember the session so there is no need to authenticate everytime.

##### Multiples sessions can be created at the same time by pasing a session name to `create()` function:

```javascript
// Init sales whatsapp bot
sulla.create('sales').then((salesBot) => {...});

// Init support whatsapp bot
sulla.create('support').then((supportBot) => {...});
```

<br>

## Exporting QR code

By default QR code will appear on the terminal. If you need to pass the QR
somewhere else heres how:

```javascript
const fs = require('fs');

// Second create() parameter is the QR callback
sulla.create('session-marketing', qrCode => {
  exportQR(qrCode, 'marketing-qr.png');
});

// Writes QR in specified path
function exportQR(qrCode, path) {
  qrCode = qrCode.replace('data:image/png;base64,', '');
  const imageBuffer = Buffer.from(qrCode, 'base64');

  // Creates 'marketing-qr.png' file
  fs.writeFileSync(path, imageBuffer);
}
```

## Basic functions (usage)

Not every available function is listed, for further look, every function
available can be found in [here](/src/api/layers).

### Chatting

```javascript
// Send basic text
await client.sendText(chatId, '👋 Hello from sulla!');

// Send image
await client.sendImage(
  chatId,
  'path/to/img.jpg',
  'image-name.jpg',
  'Caption text'
);

// Send @tagged message
await client.sendMentioned(chatId, 'Hello @5218113130740 and @5218243160777!', [
  '5218113130740',
  '5218243160777'
]);

// Reply to a message
await client.reply(chatId, 'This is a reply!', message.id.toString());

// Send file (sulla will take care of mime types, just need the path)
await client.sendFile(chatId, 'path/to/file.pdf', 'cv.pdf', 'Curriculum');

// Send gif
await client.sendVideoAsGif(
  chatId,
  'path/to/video.mp4',
  'video.gif',
  'Gif image file'
);

// Send contact
// contactId: 52155334634@c.us
await client.sendContact(chatId, contactId);

// Forwards messages
await client.forwardMessages(chatId, [message.id.toString()], true);

// Send sticker
await client.sendImageAsSticker(chatId, 'path/to/image.jpg');

// Send location
await client.sendLocation(
  chatId,
  25.6801987,
  -100.4060626,
  'Some address, Washington DC',
  'Subtitle'
);

// Send seen ✔️✔️
await client.sendSeen(chatId);

// Start typing...
await client.startTyping(chatId);

// Stop typing
await client.stopTyping(chatId);

// Set chat state (0: Typing, 1: Recording, 2: Paused)
await client.setChatState(chatId, 0 | 1 | 2);
```

### Group functions

```javascript
// groupId or chatId: leaveGroup 52123123-323235@g.us

// Leave group
await client.leaveGroup(groupId);

// Get group members
await client.getGroupMembers(groupId);

// Get group members ids
await client.getGroupMembersIds(groupId);

// Generate group invite url link
await client.getGroupInviteLink(groupId);

// Create group (title, participants to add)
await client.createGroup('Group name', ['123123@c.us', '45456456@c.us']);

// Remove participant
await client.removeParticipant(groupId, '123123@c.us');

// Add participant
await client.addParticipant(groupId, '123123@c.us');

// Promote participant (Give admin privileges)
await client.promoteParticipant(groupId, '123123@c.us');

// Demote particiapnt (Revoke admin privileges)
await client.demoteParticipant(groupId, '123123@c.us');

// Get group admins
await client.getGroupAdmins(groupId);
```

### Profile functions

```javascript
// Set client status
await client.setProfileStatus('On vacations! ✈️');

// Set client profile name
await client.setProfileName('Sulla bot');
```

### Device functions

```javascript
// Get device info
await client.getHostDevice();

// Get connection state
await client.getConnectionState();

// Get battery level
await client.getBatteryLevel();

// Is connected
await client.isConnected();

// Get whatsapp web version
await client.getWAVersion();
```

### Events

```javascript
// Listen to messages
client.onMessage(message => {
  ...
})

// Listen to state changes
client.onStateChange(state => {
  ...
});

// Listen to ack's
client.onAck(ack => {
  ...
});

// Listen to live location
// chatId: 'phone@c.us'
client.onLiveLocation(chatId, (liveLocation) => {
  ...
});

// Listen to group participant changes
client.onParticipantsChanged(chatId, (participantChange) => {
  ...
});

// Listen when client has been added to a group
client.onAddedToGroup(chatEvent => {
  ...
});

```

### Other

```javascript
// Delete chat
await client.deleteChat(chatId);

// Clear chat messages
await client.clearChat(chatId);

// Delete message (last parameter: delete only locally)
await client.deleteMessage(chatId, message.id.toString(), false);
```

## Misc

There are some tricks for a better usage of sulla.

#### Keep session alive:

```javascript
// In case of being logged out of whatsapp web
// Force it to keep the current session
client.onStateChange(state => {
  if (state === 'UNLAUNCHED') {
    client.useHere();
  }
});
```

#### Send message to new contacts (non-added)

Also see [Whatsapp links](https://faq.whatsapp.com/en/26000030/)

```javascript
await client.sendMessageToId('5212234234@c.us', 'Hello from sulla! 👋');
```

#### Multiple sessions

If you need to run multiple sessions at once just pass a session name to
`create()` method.

```javascript
async () => {
  const marketingClient = await sulla.create('marketing');
  const salesClient = await sulla.create('sales');
  const supportClient = await sulla.create('support');
};
```

#### Closing (saving) sessions

Close the session properly to ensure the session is saved for the next time you
log in (So it wont ask for QR scan again). So instead of CTRL+C,

```javascript
// Catch ctrl+C
process.on('SIGINT', function() {
  client.close();
});

// Try-catch close
try {
   ...
} catch (error) {
   client.close();
}
```

## Development

Building sulla is really simple altough it contians 3 main projects inside

1. Wapi project

```bash
> npm run build:wapi
```

2. Middleeware

```bash
> npm run build:build:middleware
> npm run build:jsQR
```

3. Sulla

```bash
> npm run build:sulla
```

To build the entire project just run

```bash
> npm run build
```

## Maintainers

Maintainers are needed, I cannot keep with all the updates by myself. If you are
interested please open a Pull Request.

## Contributing

Pull requests are welcome. For major changes, please open an issue first to
discuss what you would like to change.

## License

[MIT](https://choosealicense.com/licenses/mit/)<|MERGE_RESOLUTION|>--- conflicted
+++ resolved
@@ -11,13 +11,9 @@
 ![GitHub last commit](https://img.shields.io/github/last-commit/danielcardeenas/sulla)
 [![GitHub license](https://img.shields.io/github/license/danielcardeenas/sulla)](https://github.com/danielcardeenas/sulla/blob/master/LICENSE)
 
-<<<<<<< HEAD
 > Sulla is a javascript library which provides a high-level API control to
 > Whatsapp so it can be configured to automatize resposes or any data that goes
 > trough Whatsapp effortlessly.
-=======
-> Sulla is a javascript library which provides a high-level API control to Whatsapp so it can be configured to automatize resposes or any data that goes through Whatsapp effortlessly.
->>>>>>> ba81c5fd
 >
 > It is built using [puppeteer](https://github.com/GoogleChrome/puppeteer) and
 > based on
